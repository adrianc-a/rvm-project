--- conflicted
+++ resolved
@@ -34,12 +34,8 @@
             convergenceThresh=10 ** -7,
             alphaThresh=10 ** 8,
             learningRate=0.2,
-<<<<<<< HEAD
-            maxIter=100
-=======
-            maxIter=3000,
+            maxIter=100,
             verbosity=0
->>>>>>> 8a80073e
     ):
         """
         RVM parameters initialization
@@ -300,12 +296,8 @@
             weights_old = np.copy(self.muPosterior)
             self.muPosterior -= self.learningRate * np.linalg.solve(
                 second_derivative, first_derivative)
-<<<<<<< HEAD
-            #print(np.linalg.norm(self.muPosterior - weights_old))
-=======
             if self.verbosity > 1:
                 print(np.linalg.norm(self.muPosterior - weights_old))
->>>>>>> 8a80073e
 
             iters += 1
 
