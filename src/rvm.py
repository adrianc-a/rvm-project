#!/usr/bin/env python2

"""rvm.py: Relevance Vector Machine (RVM) for regression and classification."""

__author__ = "Adrian Chiemelewski-Anders, Clara Tump, Bas Straathof \
              and Leo Zeitler"

<<<<<<< HEAD

from kernels import linearKernel, polynomialKernel, RBFKernel, cosineKernel
=======
from kernels import linearKernel, linearSplineKernel, polynomialKernel, RBFKernel
>>>>>>> 8a220a63
from scipy.optimize import minimize
from scipy.special import expit

import math
import numpy as np

class RVM:
    """Relevance Vector Machine class implementation based on Mike Tipping's
    The Relevance Vector Machine (2000)

    """
    def __init__(
            self,
            X,
            T,
            kernelName,
<<<<<<< HEAD
            p=1,
            sigma=5,
            # Big alpha since we want to cover a lot of weight values
            # See evidence part of last assignment
            alpha=10**6,
            beta=3,
            convergenceThresh=10**-5,
            alphaThresh=10**7,
            learningRate=1e0
=======
            p=3,
            sigma=2,
            alpha=10**5,
            beta=3,
            convergenceThresh=10**-7,
            alphaThresh=10**8,
            learningRate=0.2,
            maxIter = 3000
>>>>>>> 8a220a63
            ):
        """
        RVM parameters initialization

        Args:
        kernelName (string): the kernel function
        p (int): polynomial kernel function parameter
        sigma (int): RBF kernel function parameter
        alpha (float): inital alpha value
        beta (float): inital beta value
        convergenceThresh (float): threshold for convergence in fit() function
        alphaThresh (float): threshold for pruning alpha values
        maxIter (int): maximum number of iterations for the posterior mode finder
                       in RVM classification
        learningRate (float): The learning rate for the Newton/IRLS update step

        """

        self.kernelName = kernelName
        self.p = p
        self.sigma = sigma

        self.X = X
        self.T = T
        self.N = np.shape(X)[0]
        self.phi = self._initPhi(X)
        self.relevanceVectors = np.copy(X)

        self.beta = beta
        self.convergenceThresh = convergenceThresh
        self.alphaThresh = alphaThresh
        self.learningRate = learningRate
        self.maxIter = maxIter

        self.alpha = alpha * np.random.rand(self.N + 1)


        self._setCovAndMu()

    def _get_kernel_function(self):
        """
        Getter function for the kernel method set in the constructor together with the params
        :return: kernel function (function), additional parameters (args)
        """
        if self.kernelName == 'linearKernel':
            return linearKernel, None

        if self.kernelName == 'linearSplineKernel':
            return linearSplineKernel, None

        elif self.kernelName == 'RBFKernel':
            return RBFKernel, self.sigma

        elif self.kernelName == 'polynomialKernel':
            return polynomialKernel, self.p

        elif self.kernelName == 'cosineKernel':
            return cosineKernel, None

    def rvm_output(self, unseen_x):
        """
        Calculate the output of the rvm for an unseen data point
        :param unseen_x: unseen data value (float)
        :return: the sum over the weighted kernel functions (float)
        """
        kernel, args = self._get_kernel_function()
        kernel_output = [kernel(unseen_x, x_i, args) for x_i in self.relevanceVectors]
<<<<<<< HEAD
        kernel_output = np.asarray(kernel_output)
        if kernel_output.shape[0] + 1 == self.muPosterior.shape[0]:
            kernel_output = np.insert(kernel_output, 0, 1)
        elif kernel_output.shape[0] != self.muPosterior.shape[0]:
            raise RuntimeError
=======
        # if bias was not pruned
        if self.muPosterior.shape[0] == np.asarray(kernel_output)[0] + 1:
            kernel_output = np.insert(kernel_output, 0, 1)
>>>>>>> 8a220a63

        return kernel_output.dot(self.muPosterior)

    def _setCovAndMu(self):
        """
        Set the covariance and the mean according to the recent alpha and beta values
        """
        self.covPosterior = np.linalg.inv(
            np.diag(self.alpha) + self.beta * np.dot(self.phi.T, self.phi))
        self.muPosterior = self.beta * np.dot(self.covPosterior, self.phi.T).dot(self.T)


    def _initPhi(self, X):
        """
        Initialize the design matrix based on the specified kernel function.

        Args:
        X (numpy.ndarray): the training data
        kernelName (str): the kernel function

        Returns:
        PHI (numpy.ndarray): the design matrix

        """
        PHI = np.ones(self.N * (self.N+1)).reshape((self.N, self.N+1))

        kernel, args = self._get_kernel_function()

        for num, x_n in enumerate(X):
            phi_x_n = [kernel(x_n, x_i, args) for x_i in X]
            phi_x_n = np.insert(phi_x_n, 0, 1)
            PHI[num] = phi_x_n

        return PHI

    def _prune(self, alphaOld):
        """
        Prunes alpha such that only relevant weights are kept
        """
        useful = self.alpha < self.alphaThresh
<<<<<<< HEAD
        self.alpha = self.alpha[useful]
        self.covPosterior = self.covPosterior[np.ix_(useful, useful)]
        self.muPosterior = self.muPosterior[useful]

        if np.shape(useful)[0] != np.shape(self.relevanceVectors)[0]:
            self.relevanceVectors = self.relevanceVectors[useful[1:], :]
            self.phi = self.phi[:, useful]
            self.phi = self.phi[useful[1:], :]
            self.T = self.T[useful[1:]]
        else:
            self.relevanceVectors = self.relevanceVectors[useful, :]
=======
        if useful.all():
            return

        if self.alpha.shape[0] == self.relevanceVectors.shape[0] + 1:
            self.relevanceVectors = self.relevanceVectors[useful[1:]]
            self.T = self.T[useful[1:]]
            self.phi = self.phi[:, useful]
            self.phi = self.phi[useful[1:], :]

        elif self.alpha.shape[0] == self.relevanceVectors.shape[0]:
            self.relevanceVectors = self.relevanceVectors[useful]
            self.T = self.T[useful]
>>>>>>> 8a220a63
            self.phi = self.phi[:, useful]
            self.phi = self.phi[useful, :]
            self.T = self.T[useful]
            # self.X = self.X[useful, :]

        return alphaOld[useful]

        else:
            raise RuntimeError

        self.alpha = self.alpha[useful]
        self.covPosterior = self.covPosterior[np.ix_(useful, useful)]
        self.muPosterior = self.muPosterior[useful]

    def _reestimateAlphaBeta(self):
        """
        Re-estimates alpha and beta values according to the paper
        """
        gamma = 1 - self.alpha * np.diag(self.covPosterior)
        self.alpha = gamma / (self.muPosterior ** 2)

        self.beta = (self.N - np.sum(gamma)) / \
                    (np.linalg.norm(self.T - np.dot(self.phi, self.muPosterior)) ** 2)

    def fit(self):
        """
        Dummy for the learning method
        """
        pass

    def predict(self, unseen_x):
        """
        Dummy for the predicting method
        """
        pass


class RVR(RVM):
    """
    Relevance Vector Machine regression
    """
    def _posterior(self):
        """
        Compute the posterior distribution over the weights
        """
        self._setCovAndMu()

    def fit(self):
        """
        Fit the training data
        """
        alphaOld = 0 * np.ones(self.N+1)

        for i in range(self.maxIter):
            alphaOld = np.array(self.alpha)

            self._reestimateAlphaBeta()
            self._prune()
            self._posterior()

            if abs(sum(self.alpha) - sum(alphaOld)) <= self.convergenceThresh:
                break

    def predict(self, unseen_x):
        """
        Predict the value of a new data point

        Args:
        unseen x (float): unseen data point

        Returns:
        T (numpy.ndarray): predicted target values

        """
        return np.asarray([self.rvm_output(x) for x in unseen_x])


class RVC(RVM):
    """
    Relevance Vector Machine classification
    """

    def irls(self):
<<<<<<< HEAD
        a = np.diag(self.alpha)
        weights_old = np.full(self.muPosterior.shape, np.inf)

        second_derivative = None
        iters = 0
        while iters < 30 and np.linalg.norm(self.muPosterior - weights_old) >= self.convergenceThresh:
            recent_likelihood, sigmoid = self._likelihood()
            recent_likelihood_matrix = np.diag(recent_likelihood)
            second_derivative = -(np.dot(self.phi.transpose().dot(recent_likelihood_matrix), self.phi) + a)
            first_derivative = self.phi.transpose().dot(self.T - sigmoid) - a.dot(self.muPosterior)

            weights_old = np.copy(self.muPosterior)
            self.muPosterior -= self.learningRate * np.linalg.solve(second_derivative, first_derivative)
            print(np.linalg.norm(self.muPosterior - weights_old))

            iters += 1
        print('Iterations used: ', iters)
        self.covPosterior = np.linalg.inv(-second_derivative)

    def _likelihood(self):
        """
        Classify a data point

        Args:
        X (numpy.ndarray): datapoints

        Returns:
        sigmoid (numpy.ndarray): the sigmoid of the dot product of the weights with the
                         design matrix

        """
        sigmoid = np.asarray([ 1 / (1 + np.exp(-self.rvm_output(x))) for x in self.relevanceVectors])
        beta = np.multiply(sigmoid, np.ones(sigmoid.shape) - sigmoid)

        return beta, sigmoid
=======
        pass

    def _likelihood(self):
        pass
>>>>>>> 8a220a63

    def _posterior(self, weights_new):
        pass

    def _posteriorGradient(self, weights_new):
        pass

    def fit(self):
<<<<<<< HEAD
        alphaOld = 0 * np.ones(self.N + 1)

        iters = 0
        while np.linalg.norm(self.alpha - alphaOld) >= self.convergenceThresh\
                and iters < 10:
            alphaOld = np.array(self.alpha)

            self.irls()
            # optRes = minimize(self._posterior, np.random.randn(self.muPosterior.shape[0]), jac=self._posteriorGradient)
            # self.muPosterior = optRes.x
            # recent_likelihood, sigmoid = self._likelihood()
            # recent_likelihood_matrix = np.diag(recent_likelihood)
            # second_derivative = -(np.dot(
            #     self.phi.transpose().dot(recent_likelihood_matrix),
            #     self.phi) + np.diag(self.alpha))
            #
            # self.covPosterior = np.linalg.inv(-second_derivative)

            self._reestimatingAlphaBeta()
            alphaOld = self._prune(alphaOld)
            #print(np.linalg.norm(self.alpha - alphaOld))
            iters += 1

    def predict(self, unseen_x):
        """
        Make predictions for unseen data
        :param unseen_x: unseen data (np.array)
        :return: prediction values and
        """
        return np.asarray(
            [1.0/(1.0+math.exp(-self.rvm_output(x))) for x in unseen_x]
        )
=======
        pass

    def predict(self, unseen_x):
        pass
>>>>>>> 8a220a63
<|MERGE_RESOLUTION|>--- conflicted
+++ resolved
@@ -5,12 +5,8 @@
 __author__ = "Adrian Chiemelewski-Anders, Clara Tump, Bas Straathof \
               and Leo Zeitler"
 
-<<<<<<< HEAD
-
-from kernels import linearKernel, polynomialKernel, RBFKernel, cosineKernel
-=======
-from kernels import linearKernel, linearSplineKernel, polynomialKernel, RBFKernel
->>>>>>> 8a220a63
+from kernels import linearKernel, linearSplineKernel, polynomialKernel, RBFKernel, cosineKernel
+
 from scipy.optimize import minimize
 from scipy.special import expit
 
@@ -27,17 +23,6 @@
             X,
             T,
             kernelName,
-<<<<<<< HEAD
-            p=1,
-            sigma=5,
-            # Big alpha since we want to cover a lot of weight values
-            # See evidence part of last assignment
-            alpha=10**6,
-            beta=3,
-            convergenceThresh=10**-5,
-            alphaThresh=10**7,
-            learningRate=1e0
-=======
             p=3,
             sigma=2,
             alpha=10**5,
@@ -46,7 +31,6 @@
             alphaThresh=10**8,
             learningRate=0.2,
             maxIter = 3000
->>>>>>> 8a220a63
             ):
         """
         RVM parameters initialization
@@ -114,17 +98,11 @@
         """
         kernel, args = self._get_kernel_function()
         kernel_output = [kernel(unseen_x, x_i, args) for x_i in self.relevanceVectors]
-<<<<<<< HEAD
         kernel_output = np.asarray(kernel_output)
         if kernel_output.shape[0] + 1 == self.muPosterior.shape[0]:
             kernel_output = np.insert(kernel_output, 0, 1)
         elif kernel_output.shape[0] != self.muPosterior.shape[0]:
             raise RuntimeError
-=======
-        # if bias was not pruned
-        if self.muPosterior.shape[0] == np.asarray(kernel_output)[0] + 1:
-            kernel_output = np.insert(kernel_output, 0, 1)
->>>>>>> 8a220a63
 
         return kernel_output.dot(self.muPosterior)
 
@@ -165,7 +143,7 @@
         Prunes alpha such that only relevant weights are kept
         """
         useful = self.alpha < self.alphaThresh
-<<<<<<< HEAD
+        
         self.alpha = self.alpha[useful]
         self.covPosterior = self.covPosterior[np.ix_(useful, useful)]
         self.muPosterior = self.muPosterior[useful]
@@ -177,20 +155,6 @@
             self.T = self.T[useful[1:]]
         else:
             self.relevanceVectors = self.relevanceVectors[useful, :]
-=======
-        if useful.all():
-            return
-
-        if self.alpha.shape[0] == self.relevanceVectors.shape[0] + 1:
-            self.relevanceVectors = self.relevanceVectors[useful[1:]]
-            self.T = self.T[useful[1:]]
-            self.phi = self.phi[:, useful]
-            self.phi = self.phi[useful[1:], :]
-
-        elif self.alpha.shape[0] == self.relevanceVectors.shape[0]:
-            self.relevanceVectors = self.relevanceVectors[useful]
-            self.T = self.T[useful]
->>>>>>> 8a220a63
             self.phi = self.phi[:, useful]
             self.phi = self.phi[useful, :]
             self.T = self.T[useful]
@@ -274,7 +238,6 @@
     """
 
     def irls(self):
-<<<<<<< HEAD
         a = np.diag(self.alpha)
         weights_old = np.full(self.muPosterior.shape, np.inf)
 
@@ -310,12 +273,6 @@
         beta = np.multiply(sigmoid, np.ones(sigmoid.shape) - sigmoid)
 
         return beta, sigmoid
-=======
-        pass
-
-    def _likelihood(self):
-        pass
->>>>>>> 8a220a63
 
     def _posterior(self, weights_new):
         pass
@@ -324,7 +281,6 @@
         pass
 
     def fit(self):
-<<<<<<< HEAD
         alphaOld = 0 * np.ones(self.N + 1)
 
         iters = 0
@@ -356,10 +312,4 @@
         """
         return np.asarray(
             [1.0/(1.0+math.exp(-self.rvm_output(x))) for x in unseen_x]
-        )
-=======
-        pass
-
-    def predict(self, unseen_x):
-        pass
->>>>>>> 8a220a63
+        )