--- conflicted
+++ resolved
@@ -27,11 +27,7 @@
     print(clf.relevanceVectors)
 
     # This is using training data -- should be changed of course
-<<<<<<< HEAD
-    TPred  = clf.predict(Xtest)
-=======
     TPred = clf.predict(Xtest)
->>>>>>> 8a80073e
 
     correct_classifications = Xtest.dot(w) > 0
     pos_data = Xtest[correct_classifications == True]
