#!/usr/bin/env python2

"""data.py: Several functions for creating data sets."""

__author__ = "Adrian Chiemelewski-Anders, Clara Tump, Bas Straathof \
              and Leo Zeitler"

import numpy as np
import os
import csv

from sklearn.model_selection import train_test_split
from sklearn.datasets import make_friedman2, make_friedman3, load_boston, \
    load_breast_cancer

# Set a random seed
np.random.seed(0)


def initData(N, dataset, *args):
    """Initialize a data set with training and testing examples

    Args:
    N (int): numer of data points
    dataset (str): name of the data set
    *args (none)

    Returns:
    Data set split in training and testing examples

    """
    X, T = dataset(N, *args)

    X_train, X_test, T_train, T_test = train_test_split(
            X, T, test_size=0.2, random_state=42)

    return X_train, X_test, T_train, T_test


def createSimpleClassData(n, w, scale=10):
    """Create a toy data set for classification

    Args:
    n (int): number of data points
    w (numpy.ndarray): weight vector
    scale (float): scale factor

    Returns:
    X (numpy.ndarray): input data points
    T (numpy.ndarray): targets

    """
    X = np.random.rand(n, 2) * scale - scale / 2.
    T = X.dot(w) > 0
    return X, T.astype(int)


def linearClassification(train_n, test_n, w, scale=10):
    """Create a data set for linear classification

    Args:
    train_n (int): number of train data points
    test_n (int): number of test data points
    w (numpy.ndarray): weight vector
    scale (float): scale vector

    Returns:
    Linearly seperable classification data set
    """
    return (createSimpleClassData(train_n, w, scale),
            createSimpleClassData(test_n, w, scale))


def sinc_np(n, sigma):
    """Generate noisy or noise-free data in [-10, 10] from the sinc function
    f(x) = sin(x pi)/x pi using numpy.

    Args:
    n (int): the number of of data points to be generated
    sigma (float): noise variance

    Returns:
    X (numpy.ndarray): input data points
    T (numpy.ndarray): targets

    """
    X = np.linspace(-10, 10, n)
    T = np.sinc(X) + np.random.normal(0, sigma, n)

    return X, T


def sinc(n, sigma):
    """Generate noisy or noise-free data in [-10, 10] from the sinc function
    f(x) = sin(x)/x.

    Args:
    n (int): the number of of data points to be generated
    sigma (float): noise variance

    Returns:
    X (numpy.ndarray): input data points
    T (numpy.ndarray): targets

    """
    X = np.linspace(-10, 10, n)
    T = np.nan_to_num(np.sin(X) / X) + np.random.normal(0, sigma, n)

    return X, T


def sinc_uniform(n, lower=-1, upper=1):
    """Generate noisy data from the sinc function f(x) = sin(x)/x using uniform
    noise

    Args:
    n (int): the number of of data points to be generated
    lower (float): lower bound for uniform noise
    upper (float): upper bound for uniform noise

    Returns:
    X (numpy.ndarray): input data points
    T (numpy.ndarray): targets

    """
    X = np.linspace(-10, 10, n)
    T = np.nan_to_num(np.sin(X) / X) + np.random.uniform(low=lower, high=upper, size=n)

    return X, T


def sin(n, sigma):
    """Generate noisy or noise-free data in [-10, 10] from the sin function

    Args:
    n (int): the number of of data points to be generated
    sigma (float): noise variance

    Returns:
    X (numpy.ndarray): input data points
    T (numpy.ndarray): targets

    """
    X = np.linspace(-10, 10, n)
    T = np.sin(X) + np.random.normal(0, sigma, n)

    return X, T


def cos(n, sigma):
    """Generate noisy or noise-free data in [-10, 10] from the cos function

    Args:
    n (int): the number of of data points to be generated
    sigma (float): noise variance

    Returns:
    X (numpy.ndarray): input data points
    T (numpy.ndarray): targets

    """
    X = np.random.uniform(0, 10, size=(n, 1))
    T = np.cos(X) + np.random.normal(0, sigma, size=(n, 1))

    return X, T.reshape((n,))


def cos_test_train(train_n, test_n, sigma):
    """Create a data set based on the cos function

    Args:
    train_n (int): number of train data points
    test_n (int): number of test data points
    sigma (float): noise variance

    Returns:
    Cos data set

    """
    return cos(train_n, sigma), cos(test_n, 0.0)


def linear(n, sigma):
    """Generate noisy or noise-free linearly seperable data set

    Args:
    n (int): the number of of data points to be generated
    sigma (float): noise variance

    Returns:
    Linearly seperable data set

    """
    X = np.random.uniform(0, 10, size=(n, 1))
    T = 1.2 * X ** 2 + X + 2 + np.random.normal(0, sigma, size=(n, 1))

    return X, T.reshape((n,))


def friedman_2(n, noise):
    """Generate the friedman_2 data set

    Args:
    n (int): number of data samples
    noise (float): added noise

    Returns:
    Friedman 2 data set

    """
    return make_friedman2(n_samples=n, noise=noise)


def friedman_3(n, noise):
    """Generate the friedman_3 data set

    Args:
    n (int): number of data samples
    noise (float): added noise

    Returns:
    Friedman 3 data set

    """
    return make_friedman3(n_samples=n, noise=noise)


def boston_housing(n=None):
    """Generate the Boston housing data set

    Args:
    n (int): number of data samples

    Returns:
    Boston housing data set

    """
    (X, T) = load_boston(return_X_y=True)

    if not n:
        return X, T
    else:
        return X[:n], T[:n]


def breast_cancer(n=None):
    """Generate the sklearn breast cancer data set

    Args:
    n (int): number of data samples

    Returns:
    Sklearn breast cancer data set

    """
    (X, T) = load_breast_cancer(return_X_y=True)
    if not n:
        return X, T
    else:
        return X[:n], T[:n]


def airfoil(n=None, path=None):
    """Generate the airfoil data set

    Args:
    n (int): number of data samples
    path (str): path to .dat file

    Returns:
    Sklearn airfoil data set

    """
    if not path:
        path = os.getcwd()
    text_file = open(path + "/data/airFoil.dat", "r")

    if not n:
        lines = text_file.readlines()[:]
    else:
        lines = text_file.readlines()[:n]
    data = [line.rstrip('\n').split('\t') for line in lines]
    N = len(data)
    X = np.zeros([N, 5])
    T = np.zeros(N)
    for i in range(N):
        line = data[i]
        float_list = [float(value) for value in line]
        X[i] = float_list[:-1]
        T[i] = float_list[-1]
    text_file.close()

    return X, T


def slump(n=None, path=None):
    """Generate the slump data set

    Args:
    n (int): number of data samples
    path (str): path to .dat file

    Returns:
    Sklearn slump data set

    """
    if not path:
        path = os.getcwd()

    with open(path + "/data/slumpTest.dat") as csv_file:
        csv_reader = csv.reader(csv_file, delimiter=',')

        X = []
        T = []
        line_count = 0
        for row in csv_reader:
            if line_count == n:
                break
            if line_count == 0:
                line_count += 1
                continue

            X.append(np.asarray(row[1: 7], dtype=np.float64))
            T.append(np.asarray(row[7:], dtype=np.float64))
            line_count += 1

        return np.asarray(X), np.asarray(T)


def banana(n=None, fileNumber=1, path=None):
    """Generate the banana data set

    Args:
    n (int): number of data samples
    fileNumber (int): the file number
    path (str): path to .dat file

    Returns:
    Sklearn banana data set

    """
    if not path:
        path = os.getcwd()

    X = []
    T = []
    with open(path + "/data/banana/banana_train_data_" + str(fileNumber) + ".asc") as csv_file:
        csv_reader = csv.reader(csv_file, delimiter=' ', skipinitialspace=True)

        line_count = 0
        for row in csv_reader:
            if line_count == n:
                break

            X.append(np.asarray(row[:], dtype=np.float64))
            line_count += 1

    with open(path + "/data/banana/banana_train_labels_" + str(fileNumber) + ".asc") as csv_file:
        csv_reader = csv.reader(csv_file, delimiter=' ', skipinitialspace=True)

        line_count = 0
        for row in csv_reader:
            if line_count == n:
                break

            T.append(np.asarray(row[:], dtype=np.float64))
            if T[-1][0] < 0:
                T[-1][0] = 0
            line_count += 1

    return np.asarray(X), np.asarray(T).reshape(-1)


def titanic(n=None, fileNumber=1, path=None):
    """Generate the titanic data set

    Args:
    n (int): number of data samples
    fileNumber (int): the file number
    path (str): path to .dat file

    Returns:
    Sklearn titanic data set

    """
    if not path:
        path = os.getcwd()

    X = []
    T = []
    with open(path + "/data/titanic/titanic_train_data_" + str(fileNumber) + ".asc") as csv_file:
        csv_reader = csv.reader(csv_file, delimiter=' ', skipinitialspace=True)

        line_count = 0
        for row in csv_reader:
            if line_count == n:
                break

            X.append(np.asarray(row[:], dtype=np.float64))
            line_count += 1

    with open(path + "/data/titanic/titanic_train_labels_" + str(fileNumber) + ".asc") as csv_file:
        csv_reader = csv.reader(csv_file, delimiter=' ', skipinitialspace=True)

        line_count = 0
        for row in csv_reader:
            if line_count == n:
                break

            T.append(np.asarray(row[:], dtype=np.float64))
            if T[-1][0] < 0:
                T[-1][0] = 0
            line_count += 1

    return np.asarray(X), np.asarray(T).reshape(-1)


def waveform(n=None, fileNumber=1, path=None):
    """Generate the waveform data set

    Args:
    n (int): number of data samples
    fileNumber (int): the file number
    path (str): path to .dat file

    Returns:
    Sklearn waveform data set

    """
    if not path:
        path = os.getcwd()

    X = []
    T = []
    with open(path + "/data/waveform/waveform_train_data_" + str(fileNumber) + ".asc") as csv_file:
        csv_reader = csv.reader(csv_file, delimiter=' ', skipinitialspace=True)

        line_count = 0
        for row in csv_reader:
            if line_count == n:
                break

            X.append(np.asarray(row[:], dtype=np.float64))
            line_count += 1

    with open(path + "/data/waveform/waveform_train_labels_" + str(fileNumber) + ".asc") as csv_file:
        csv_reader = csv.reader(csv_file, delimiter=' ', skipinitialspace=True)

        line_count = 0
        for row in csv_reader:
            if line_count == n:
                break

            T.append(np.asarray(row[:], dtype=np.float64))
            if T[-1][0] < 0:
                T[-1][0] = 0
            line_count += 1

    return np.asarray(X), np.asarray(T).reshape(-1)


def german(n=None, fileNumber=1, path=None):
    """Generate the german data set

    Args:
    n (int): number of data samples
    fileNumber (int): the file number
    path (str): path to .dat file

    Returns:
    Sklearn german data set

    """
    if not path:
        path = os.getcwd()

    X = []
    T = []
    with open(path + "/data/german/german_train_data_" + str(fileNumber) + ".asc") as csv_file:
        csv_reader = csv.reader(csv_file, delimiter=' ', skipinitialspace=True)

        line_count = 0
        for row in csv_reader:
            if line_count == n:
                break

            X.append(np.asarray(row[:], dtype=np.float64))
            line_count += 1

    with open(path + "/data/german/german_train_labels_" + str(fileNumber) + ".asc") as csv_file:
        csv_reader = csv.reader(csv_file, delimiter=' ', skipinitialspace=True)

        line_count = 0
        for row in csv_reader:
            if line_count == n:
                break

            T.append(np.asarray(row[:], dtype=np.float64))
            if T[-1][0] < 0:
                T[-1][0] = 0
            line_count += 1

    return np.asarray(X), np.asarray(T).reshape(-1)


def image(n=None, fileNumber=1, path=None):
    """Generate the image data set

    Args:
    n (int): number of data samples
    fileNumber (int): the file number
    path (str): path to .dat file

    Returns:
    Sklearn image data set

    """
    if not path:
        path = os.getcwd()

    X = []
    T = []
    with open(path + "/data/image/image_train_data_" + str(fileNumber) + ".asc") as csv_file:
        csv_reader = csv.reader(csv_file, delimiter=' ', skipinitialspace=True)

        line_count = 0
        for row in csv_reader:
            if line_count == n:
                break

            X.append(np.asarray(row[:], dtype=np.float64))
            line_count += 1

    with open(path + "/data/image/image_train_labels_" + str(fileNumber) + ".asc") as csv_file:
        csv_reader = csv.reader(csv_file, delimiter=' ', skipinitialspace=True)

        line_count = 0
        for row in csv_reader:
            if line_count == n:
                break

            T.append(np.asarray(row[:], dtype=np.float64))
            if T[-1][0] < 0:
                T[-1][0] = 0
            line_count += 1

    return np.asarray(X), np.asarray(T).reshape(-1)
<<<<<<< HEAD
=======


def thyroid(n=None, fileNumber=1, path=None):
    if not path:
        path = os.getcwd()

    X = []
    T = []
    with open(path + "/data/thyroid/thyroid_train_data_" + str(fileNumber) + ".asc") as csv_file:
        csv_reader = csv.reader(csv_file, delimiter=' ', skipinitialspace=True)

        line_count = 0
        for row in csv_reader:
            if line_count == n:
                break

            X.append(np.asarray(row[:], dtype=np.float64))
            line_count += 1

    with open(path + "/data/thyroid/thyroid_train_labels_" + str(fileNumber) + ".asc") as csv_file:
        csv_reader = csv.reader(csv_file, delimiter=' ', skipinitialspace=True)

        line_count = 0
        for row in csv_reader:
            if line_count == n:
                break

            T.append(np.asarray(row[:], dtype=np.float64))
            if T[-1][0] < 0:
                T[-1][0] = 0
            line_count += 1

    return np.asarray(X), np.asarray(T).reshape(-1)


def splice(n=None, fileNumber=1, path=None):
    if not path:
        path = os.getcwd()

    X = []
    T = []
    with open(path + "/data/splice/splice_train_data_" + str(fileNumber) + ".asc") as csv_file:
        csv_reader = csv.reader(csv_file, delimiter=' ', skipinitialspace=True)

        line_count = 0
        for row in csv_reader:
            if line_count == n:
                break

            X.append(np.asarray(row[:], dtype=np.float64))
            line_count += 1

    with open(path + "/data/splice/splice_train_labels_" + str(fileNumber) + ".asc") as csv_file:
        csv_reader = csv.reader(csv_file, delimiter=' ', skipinitialspace=True)

        line_count = 0
        for row in csv_reader:
            if line_count == n:
                break

            T.append(np.asarray(row[:], dtype=np.float64))
            if T[-1][0] < 0:
                T[-1][0] = 0
            line_count += 1

    return np.asarray(X), np.asarray(T).reshape(-1)
>>>>>>> a601738f
<|MERGE_RESOLUTION|>--- conflicted
+++ resolved
@@ -545,11 +545,20 @@
             line_count += 1
 
     return np.asarray(X), np.asarray(T).reshape(-1)
-<<<<<<< HEAD
-=======
 
 
 def thyroid(n=None, fileNumber=1, path=None):
+    """Generate the thyroid data set
+
+    Args:
+    n (int): number of data samples
+    fileNumber (int): the file number
+    path (str): path to .dat file
+
+    Returns:
+    Sklearn thyroid data set
+
+    """
     if not path:
         path = os.getcwd()
 
@@ -583,6 +592,17 @@
 
 
 def splice(n=None, fileNumber=1, path=None):
+    """Generate the splice data set
+
+    Args:
+    n (int): number of data samples
+    fileNumber (int): the file number
+    path (str): path to .dat file
+
+    Returns:
+    Sklearn splice data set
+
+    """
     if not path:
         path = os.getcwd()
 
@@ -613,4 +633,3 @@
             line_count += 1
 
     return np.asarray(X), np.asarray(T).reshape(-1)
->>>>>>> a601738f
