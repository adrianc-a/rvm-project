--- conflicted
+++ resolved
@@ -211,15 +211,10 @@
         a = np.diag(self.alpha)
         weights_old = np.full(self.muPosterior.shape, np.inf)
 
-<<<<<<< HEAD
         self.muPosterior = np.random.randn(self.muPosterior.shape[0])
         second_derivative = None
         iters = 0
         while iters < 100 and np.all(np.absolute(self.muPosterior - weights_old) >= self.convergenceThresh):
-=======
-        while np.absolute(np.sum(weights_new - weight_old)) >= self.convergenceThresh:
-            weight_old = weights_new
->>>>>>> 012a4dfd
             recent_likelihood, sigmoid = self._likelihood()
             recent_likelihood_matrix = np.diag(recent_likelihood)
             second_derivative = -(np.dot(self.phi.transpose().dot(recent_likelihood_matrix), self.phi) + a)
